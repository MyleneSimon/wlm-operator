#!/usr/bin/env bash

export DEBIAN_FRONTEND=noninteractive

sudo apt-get install -y munge libmunge
sudo apt-get install -y slurm-wlm slurm-wlm-basic-plugins
HOST_NAME=$(hostname)
SLURM_CONFIG=$(cat <<EOF
ControlMachine=${HOST_NAME}
AuthType=auth/munge
CacheGroups=0
CryptoType=crypto/munge
MpiDefault=none
ProctrackType=proctrack/pgid
ReturnToService=1
SlurmctldPidFile=/var/run/slurm-llnl/slurmctld.pid
SlurmctldPort=6817
SlurmdPidFile=/var/run/slurm-llnl/slurmd.pid
SlurmdPort=6818
SlurmdSpoolDir=/var/lib/slurm-llnl/slurmd
SlurmUser=vagrant
StateSaveLocation=/var/lib/slurm-llnl/slurmctld
SwitchType=switch/none
TaskPlugin=task/none
InactiveLimit=0
KillWait=30
MinJobAge=300
SlurmctldTimeout=120
SlurmdTimeout=300
Waittime=0
FastSchedule=1
SchedulerType=sched/backfill
SchedulerPort=7321
SelectType=select/linear
AccountingStorageType=accounting_storage/filetxt
AccountingStorageLoc=/var/log/slurm-llnl/accounting
AccountingStoreJobComment=YES
ClusterName=cluster
JobCompType=jobcomp/filetxt
JobAcctGatherFrequency=30
JobAcctGatherType=jobacct_gather/none
JobCompLoc=/var/log/slurm-llnl/job_completions
SlurmctldDebug=3
SlurmctldLogFile=/var/log/slurm-llnl/slurmctld.log
SlurmdDebug=3
SlurmdLogFile=/var/log/slurm-llnl/slurmd.log
NodeName=${HOST_NAME} CPUs=2 State=UNKNOWN
PartitionName=debug Nodes=${HOST_NAME} Default=YES MaxTime=30 State=UP MaxMemPerNode=512 MaxCPUsPerNode=2 MaxNodes=1
EOF
)

<<<<<<< HEAD
sudo sh -c "printf "%s\n" '${SLURM_CONFIG}' > /etc/slurm-llnl/slurm.conf"
=======
sudo sh -c "printf '%s\n' '${SLURM_CONFIG}' > /etc/slurm-llnl/slurm.conf"
>>>>>>> 026b4b24

sudo chown vagrant /var/log/slurm-llnl
sudo chown vagrant /var/lib/slurm-llnl/slurmctld
sudo chown vagrant /var/run/slurm-llnl
sudo touch /var/log/slurm-llnl/accounting
sudo chown vagrant /var/log/slurm-llnl/accounting

sudo /etc/init.d/slurmctld start
sudo /etc/init.d/slurmd start<|MERGE_RESOLUTION|>--- conflicted
+++ resolved
@@ -49,11 +49,7 @@
 EOF
 )
 
-<<<<<<< HEAD
-sudo sh -c "printf "%s\n" '${SLURM_CONFIG}' > /etc/slurm-llnl/slurm.conf"
-=======
 sudo sh -c "printf '%s\n' '${SLURM_CONFIG}' > /etc/slurm-llnl/slurm.conf"
->>>>>>> 026b4b24
 
 sudo chown vagrant /var/log/slurm-llnl
 sudo chown vagrant /var/lib/slurm-llnl/slurmctld
